import { useRef, useEffect, ReactNode } from 'react';
import { useChat, Message } from 'ai/react';

interface ChatbotCoreProps {
  transcript: string;
  sessionId: string;
  children: (props: {
    messages: Message[];
    input: string;
    handleInputChange: (e: React.ChangeEvent<HTMLInputElement> | React.ChangeEvent<HTMLTextAreaElement>) => void;
    handleSubmit: (e: React.FormEvent<HTMLFormElement>) => void;
    isLoading: boolean;
    error: Error | undefined;
    messagesEndRef: React.RefObject<HTMLDivElement | null>;
  }) => ReactNode;
}

export function ChatbotCore({ transcript, sessionId, children }: ChatbotCoreProps) {
  const { messages, input, handleInputChange, handleSubmit, isLoading, error } = useChat({
    api: `/api/session/${sessionId}/chatbot`,
    body: {
      transcript,
    },
  });
  const messagesEndRef = useRef<HTMLDivElement | null>(null);

  // Add a ref to always have the latest transcript
  const transcriptRef = useRef(transcript);
  useEffect(() => {
    transcriptRef.current = transcript;
  }, [transcript]);

  useEffect(() => {
    if (messagesEndRef.current) {
      messagesEndRef.current.scrollIntoView({ behavior: 'smooth' });
    }
  }, [messages]);

<<<<<<< HEAD
  const handleSend = async () => {
    if (!input.trim()) return;
    setError(null);
    setLoading(true);
    const newMessages: ChatMessage[] = [...messages, { role: 'user', content: input }];
    setMessages(newMessages);
    setInput('');
    try {
      const res = await fetch(`/api/session/${sessionId}/chatbot`, {
        method: 'POST',
        headers: { 'Content-Type': 'application/json' },
        body: JSON.stringify({
          transcript: transcriptRef.current, // always use the latest transcript
          question: input,
          history: newMessages.map(m => ({ role: m.role, content: m.content })),
        }),
      });
      const data = await res.json();
      if (data.answer) {
        setMessages([...newMessages, { role: 'assistant', content: data.answer }]);
      } else {
        setError('No answer received.');
      }
    } catch {
      setError('Failed to get response.');
    } finally {
      setLoading(false);
    }
  };

  const handleKeyDown = (e: React.KeyboardEvent<HTMLInputElement>) => {
    if (e.key === 'Enter' && !loading) {
      handleSend();
    }
  };

=======
>>>>>>> 588d6687
  return children({
    messages,
    input,
    handleInputChange,
    handleSubmit,
    isLoading,
    error,
    messagesEndRef,
  });
} <|MERGE_RESOLUTION|>--- conflicted
+++ resolved
@@ -36,7 +36,6 @@
     }
   }, [messages]);
 
-<<<<<<< HEAD
   const handleSend = async () => {
     if (!input.trim()) return;
     setError(null);
@@ -73,8 +72,6 @@
     }
   };
 
-=======
->>>>>>> 588d6687
   return children({
     messages,
     input,
