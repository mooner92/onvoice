--- conflicted
+++ resolved
@@ -828,20 +828,12 @@
                         darkMode ? 'text-gray-100' : 'text-gray-800'
                       }`}
                       style={{ fontSize: `${fontSize[0]}px` }}
-<<<<<<< HEAD
                     >
                       {showTranslation && selectedLanguage !== 'en' 
                         ? <span dangerouslySetInnerHTML={{ __html: translatedSummary || summary }} />
                         : <span dangerouslySetInnerHTML={{ __html: summary }} />
                       }
                     </div>
-=======
-                      dangerouslySetInnerHTML={{ __html: showTranslation && selectedLanguage !== 'en' 
-                        ? (translatedSummary || summary) 
-                        : summary 
-                      }}
-                    />
->>>>>>> 3608fe56
                     
                     {/* Summary Actions */}
                     <div className="flex items-center justify-between pt-4 border-t border-gray-200 dark:border-gray-600">
