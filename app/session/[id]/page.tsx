--- conflicted
+++ resolved
@@ -11,11 +11,9 @@
 import { createClient } from "@/lib/supabase"
 import { Session, Transcript } from "@/lib/types"
 import type { TranscriptLine, TranslationResponse } from "@/lib/types"
-<<<<<<< HEAD
+
 //import Chatbot from '@/components/Chatbot'
-=======
->>>>>>> c636d09b
-import ChatbotWidget from '@/components/ChatbotWidget'
+
 
 export default function SessionPage() {
   const params = useParams()
