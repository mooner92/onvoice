--- conflicted
+++ resolved
@@ -31,7 +31,6 @@
 
             {/* Desktop Navigation */}
             <nav className="hidden md:flex items-center space-x-6">
-<<<<<<< HEAD
               <Link
                 href="#features"
                 className="text-gray-600 hover:text-blue-600 text-nowrap"
@@ -42,12 +41,6 @@
                 href="#how-it-works"
                 className="text-gray-600 hover:text-blue-600 text-nowrap"
               >
-=======
-              <Link href="#features" className="text-gray-600 hover:text-blue-600 whitespace-nowrap">
-                Features
-              </Link>
-              <Link href="#how-it-works" className="text-gray-600 hover:text-blue-600 whitespace-nowrap">
->>>>>>> 4a091452
                 How It Works
               </Link>
               <NavAuthButtons />
@@ -72,30 +65,17 @@
           {/* Mobile Navigation */}
           {mobileMenuOpen && (
             <div className="md:hidden mt-4 pb-4 border-t">
-<<<<<<< HEAD
-              <nav className="flex flex-col space-y-4 pt-4">
-                <Link
-                  href="#features"
-                  className="text-gray-600 hover:text-blue-600 py-2"
-=======
               <nav className="flex flex-col space-y-2 pt-4 text-base font-medium text-gray-700 min-w-0">
                 <Link 
                   href="#features" 
                   className="text-gray-600 hover:text-blue-600 whitespace-nowrap inline-block"
->>>>>>> 4a091452
                   onClick={() => setMobileMenuOpen(false)}
                 >
                 Features
                 </Link>
-<<<<<<< HEAD
-                <Link
-                  href="#how-it-works"
-                  className="text-gray-600 hover:text-blue-600 py-2"
-=======
                 <Link 
                   href="#how-it-works" 
                   className="text-gray-600 hover:text-blue-600 whitespace-nowrap inline-block"
->>>>>>> 4a091452
                   onClick={() => setMobileMenuOpen(false)}
                 >
                 How It Works
@@ -147,11 +127,8 @@
             Real-time speech transcription, accurate context-aware summaries, & seamless session sharing 
           </p>
           <p className="text-xl text-gray-600 mb-8 max-w-3xl mx-auto">
-<<<<<<< HEAD
-            Real-time speech transcription with Web Speech API, AI-powered
-            summaries via Gemini 2.0, and seamless session sharing. Transform
-            your lectures into accessible, searchable content instantly.
-          </p>
+            Transform your talks into accessible, searchable content instantly
+            </p>
           <div className="flex flex-col sm:flex-row gap-4 justify-center">
             <LandingCTA />
             <Button size="lg" variant="outline" asChild>
@@ -160,26 +137,6 @@
                 Try Demo
               </Link>
             </Button>
-=======
-            Transform your talks into accessible, searchable content instantly
-          </p>
-          <div className="flex flex-col sm:flex-row gap-4 justify-center">
-            {user ? (
-              <>
-            <Button size="lg" asChild className="text-lg px-8 py-3">
-              <Link href="/host">
-                <Mic className="mr-2 h-5 w-5" />
-                Start as Host
-              </Link>
-            </Button>
-              </>
-            ) : (
-              <div className="flex flex-col items-center space-y-4">
-                <p className="text-xl text-blue-600">Please sign in to start using OnVoice</p>
-                <LoginButton />
-              </div>
-            )}
->>>>>>> 4a091452
           </div>
         </div>
       </section>
@@ -187,13 +144,7 @@
       {/* Features Section */}
       <section id="features" className="py-20 bg-white">
         <div className="container mx-auto px-4">
-<<<<<<< HEAD
-          <h2 className="text-3xl font-bold text-center text-gray-900 mb-12">
-            Key Features
-          </h2>
-=======
           <h2 className="text-4xl font-bold text-center text-gray-900 mb-12">Features</h2>
->>>>>>> 4a091452
           <div className="grid md:grid-cols-2 lg:grid-cols-3 gap-8">
             <Card>
               <CardHeader>
@@ -205,12 +156,7 @@
               </CardHeader>
               <CardContent>
                 <p className="text-gray-600">
-<<<<<<< HEAD
-                  Attendees simply scan the QR code displayed on screen to join
-                  the session instantly from any device.
-=======
                   Attendees can simply scan the QR code displayed on screen to instantly join the session from anywhere, on any device.
->>>>>>> 4a091452
                 </p>
               </CardContent>
             </Card>
@@ -219,23 +165,11 @@
               <CardHeader>
                 <Zap className="h-12 w-12 text-blue-600 mb-4" />
                 <CardTitle>Real-Time Transcription</CardTitle>
-<<<<<<< HEAD
-                <CardDescription>
-                  Instant speech-to-text with Web Speech API
-                </CardDescription>
-              </CardHeader>
-              <CardContent>
-                <p className="text-gray-600">
-                  Browser-based speech recognition captures your voice in
-                  real-time, providing immediate transcription with automatic
-                  session persistence and recovery.
-=======
                 <CardDescription>Instant & accurate speech-to-text</CardDescription>
               </CardHeader>
               <CardContent>
                 <p className="text-gray-600">
                   Browser-based speech recognition captures your voice in real-time, providing immediate transcription with automatic session persistence & recovery.
->>>>>>> 4a091452
                 </p>
               </CardContent>
             </Card>
@@ -243,25 +177,12 @@
             <Card>
               <CardHeader>
                 <Globe className="h-12 w-12 text-blue-600 mb-4" />
-<<<<<<< HEAD
-                <CardTitle>Gemini 2.0 Translation</CardTitle>
-                <CardDescription>
-                  Multi-language support with intelligent caching
-                </CardDescription>
-              </CardHeader>
-              <CardContent>
-                <p className="text-gray-600">
-                  Currently supports Korean, Chinese, Hindi, and English in
-                  beta. More languages coming soon! Smart caching reduces
-                  translation costs by 90%+ while maintaining quality.
-=======
                 <CardTitle>Translation</CardTitle>
                 <CardDescription>Multi-language support with intelligent caching</CardDescription>
               </CardHeader>
               <CardContent>
                 <p className="text-gray-600">
                   Currently supports English, Chinese, Korean, & Hindi in beta. More languages coming soon!
->>>>>>> 4a091452
                 </p>
               </CardContent>
             </Card>
@@ -269,25 +190,12 @@
             <Card>
               <CardHeader>
                 <Download className="h-12 w-12 text-blue-600 mb-4" />
-<<<<<<< HEAD
-                <CardTitle>Save, Share & Archive</CardTitle>
-                <CardDescription>
-                  Complete session lifecycle management
-                </CardDescription>
-              </CardHeader>
-              <CardContent>
-                <p className="text-gray-600">
-                  Automatically save transcripts, generate shareable links, and
-                  archive sessions. Hosts get unlimited storage, audience
-                  members get 30-day free access to saved sessions.
-=======
                 <CardTitle>Save, Share, & Archive</CardTitle>
                 <CardDescription>Complete session lifecycle management</CardDescription>
               </CardHeader>
               <CardContent>
                 <p className="text-gray-600">
                   Automatically save transcripts, generate shareable links, & archive sessions. Hosts get unlimited storage, audience members get 30-day free access to saved sessions.
->>>>>>> 4a091452
                 </p>
               </CardContent>
             </Card>
@@ -295,25 +203,12 @@
             <Card>
               <CardHeader>
                 <div className="text-4xl mb-4">🤖</div>
-<<<<<<< HEAD
-                <CardTitle>Smart AI Summaries</CardTitle>
-                <CardDescription>
-                  Gemini 2.0 creates context-aware session summaries
-                </CardDescription>
-              </CardHeader>
-              <CardContent>
-                <p className="text-gray-600">
-                  Transform hours of speech into concise, actionable summaries.
-                  AI analyzes content by category (education, business, medical,
-                  etc.) and generates multilingual summaries automatically.
-=======
                 <CardTitle>AI Summaries</CardTitle>
                 <CardDescription>Our summary model creates accurate context-aware session summaries</CardDescription>
               </CardHeader>
               <CardContent>
                 <p className="text-gray-600">
                   Transform hours of speech into accurate context-aware summaries. AI analyzes content by category (education, business, medical, etc.) & generates multilingual summaries automatically.
->>>>>>> 4a091452
                 </p>
               </CardContent>
             </Card>
@@ -328,13 +223,7 @@
               </CardHeader>
               <CardContent>
                 <p className="text-gray-600">
-<<<<<<< HEAD
-                  Ask questions about session content, get explanations, and
-                  interact with transcripts using AI-powered chat functionality
-                  for better understanding.
-=======
                   Ask questions about session content, get explanations, & interact with transcripts using AI-powered chat functionality for better understanding.
->>>>>>> 4a091452
                 </p>
               </CardContent>
             </Card>
@@ -344,106 +233,6 @@
 
             {/* How It Works Section */}
       <section id="how-it-works" className="py-20 bg-gray-50">
-<<<<<<< HEAD
-        <div className="container mx-auto px-4">
-          <h2 className="text-3xl font-bold text-center text-gray-900 mb-12">
-            How It Works
-          </h2>
-          <div className="grid md:grid-cols-2 gap-12 items-center">
-            <div>
-              <h3 className="text-2xl font-bold text-gray-900 mb-6">
-                For Hosts
-              </h3>
-              <div className="space-y-4">
-                <div className="flex items-start space-x-3">
-                  <div className="bg-blue-600 text-white rounded-full w-6 h-6 flex items-center justify-center text-sm font-bold">
-                    1
-                  </div>
-                  <p className="text-gray-600">
-                    Sign in with Google and create session with title & category
-                  </p>
-                </div>
-                <div className="flex items-start space-x-3">
-                  <div className="bg-blue-600 text-white rounded-full w-6 h-6 flex items-center justify-center text-sm font-bold">
-                    2
-                  </div>
-                  <p className="text-gray-600">
-                    Allow microphone access and start recording
-                  </p>
-                </div>
-                <div className="flex items-start space-x-3">
-                  <div className="bg-blue-600 text-white rounded-full w-6 h-6 flex items-center justify-center text-sm font-bold">
-                    3
-                  </div>
-                  <p className="text-gray-600">
-                    Display QR code for audience to scan and join
-                  </p>
-                </div>
-                <div className="flex items-start space-x-3">
-                  <div className="bg-blue-600 text-white rounded-full w-6 h-6 flex items-center justify-center text-sm font-bold">
-                    4
-                  </div>
-                  <p className="text-gray-600">
-                    Speak normally - Web Speech API captures everything in
-                    real-time
-                  </p>
-                </div>
-                <div className="flex items-start space-x-3">
-                  <div className="bg-blue-600 text-white rounded-full w-6 h-6 flex items-center justify-center text-sm font-bold">
-                    5
-                  </div>
-                  <p className="text-gray-600">
-                    End session and Gemini 2.0 generates smart AI summary
-                  </p>
-                </div>
-              </div>
-            </div>
-            <div>
-              <h3 className="text-2xl font-bold text-gray-900 mb-6">
-                For Attendees
-              </h3>
-              <div className="space-y-4">
-                <div className="flex items-start space-x-3">
-                  <div className="bg-green-600 text-white rounded-full w-6 h-6 flex items-center justify-center text-sm font-bold">
-                    1
-                  </div>
-                  <p className="text-gray-600">
-                    Scan QR code with smartphone camera
-                  </p>
-                </div>
-                <div className="flex items-start space-x-3">
-                  <div className="bg-green-600 text-white rounded-full w-6 h-6 flex items-center justify-center text-sm font-bold">
-                    2
-                  </div>
-                  <p className="text-gray-600">
-                    Access session instantly - no login required
-                  </p>
-                </div>
-                <div className="flex items-start space-x-3">
-                  <div className="bg-green-600 text-white rounded-full w-6 h-6 flex items-center justify-center text-sm font-bold">
-                    3
-                  </div>
-                  <p className="text-gray-600">
-                    Choose translation language & customize settings
-                  </p>
-                </div>
-                <div className="flex items-start space-x-3">
-                  <div className="bg-green-600 text-white rounded-full w-6 h-6 flex items-center justify-center text-sm font-bold">
-                    4
-                  </div>
-                  <p className="text-gray-600">
-                    Follow along with live captions & AI translations
-                  </p>
-                </div>
-                <div className="flex items-start space-x-3">
-                  <div className="bg-green-600 text-white rounded-full w-6 h-6 flex items-center justify-center text-sm font-bold">
-                    5
-                  </div>
-                  <p className="text-gray-600">
-                    Save session (with Google login) for 30-day access
-                  </p>
-                </div>
-=======
         <div className="mx-auto max-w-6xl px-6">
           <h2 className="mb-12 text-center text-4xl font-bold text-gray-900">
             How It Works
@@ -492,7 +281,6 @@
                     <p className="text-gray-600">{text}</p>
                   </div>
                 ))}
->>>>>>> 4a091452
               </div>
             </div>
           </div>
@@ -505,13 +293,7 @@
             Ready to Make Your Content Accessible?
           </h2>
           <p className="text-xl text-blue-100 mb-8 max-w-2xl mx-auto">
-<<<<<<< HEAD
-            Start your first session today and experience Web Speech API
-            transcription, Gemini 2.0 translation, and smart AI-powered
-            summaries.
-=======
             Start your first session today & experience Web Speech API transcription, Gemini 2.0 translation, & smart AI-powered summaries.
->>>>>>> 4a091452
           </p>
           <div className="flex justify-center max-w-screen-md mx-auto">
             <PricingTable newSubscriptionRedirectUrl="/host" />
@@ -538,17 +320,10 @@
           </div>
 
           {/* Social Links */}
-<<<<<<< HEAD
-          <div className="flex items-center justify-center space-x-6 mb-6">
-            <a
-              href="https://github.com/your-username/onvoice"
-              target="_blank"
-=======
           {/* <div className="flex items-center justify-center space-x-6 mb-6">
             <a 
               href="https://github.com/your-username/onvoice" 
               target="_blank" 
->>>>>>> 4a091452
               rel="noopener noreferrer"
               className="text-gray-400 hover:text-white transition-colors"
             >
@@ -579,15 +354,8 @@
           </div> */}
 
           <div className="text-center text-gray-400">
-<<<<<<< HEAD
-            <p>&copy; 2024 OnVoice. Making lectures accessible to everyone.</p>
-            <p className="text-sm mt-2">
-              Powered by Web Speech API • Gemini 2.0 • Real-time Translation
-            </p>
-=======
             <p>&copy; 2025 OnVoice </p>
             <p className="text-sm mt-2">Powered by Web Speech API • Gemini 2.0 • Real-time Translation</p>
->>>>>>> 4a091452
           </div>
         </div>
       </footer>
