--- conflicted
+++ resolved
@@ -188,23 +188,6 @@
 // 🆕 기본 우선순위 언어 (하위 호환성을 위해 유지)
 export const PRIORITY_LANGUAGES = ['ko', 'zh', 'hi']
 
-<<<<<<< HEAD
-// 번역 우선순위 계산
-export function calculateTranslationPriority(targetLanguage: string, sessionId?: string): number {
-  let priority = 5 // 기본 우선순위
-
-  // 인기 언어는 높은 우선순위
-  if (PRIORITY_LANGUAGES.includes(targetLanguage)) {
-    priority += PRIORITY_LANGUAGES.indexOf(targetLanguage) * 2
-  }
-
-  // 세션이 활성화된 경우 높은 우선순위
-  if (sessionId) {
-    priority += 10
-  }
-
-  return priority
-=======
 // 🆕 입력 언어에 따른 대상 언어 결정 함수
 export function getTargetLanguages(inputLanguage: string): string[] {
   // 입력 언어를 제외한 나머지 3개 언어 반환
@@ -250,7 +233,6 @@
   // 판단이 어려운 경우 영어를 기본값으로
   console.log(`🤔 Language detection uncertain for: "${cleanText.substring(0, 30)}..." - defaulting to English`)
   return 'en'
->>>>>>> 8e623cce
 }
 
 // 스마트 Mock 번역 생성 (즉시 응답용)
@@ -510,9 +492,6 @@
     cacheCheck: calculateStats(metrics.cacheCheckTime),
     totalSave: calculateStats(metrics.totalSaveTime),
   }
-<<<<<<< HEAD
-}
-=======
 } 
 
 // 🆕 UI에서 사용할 언어 정의
@@ -526,5 +505,4 @@
 // 🆕 특정 언어를 제외한 언어 목록 가져오기 (UI용)
 export function getAvailableLanguagesForUI(excludeLanguage?: string) {
   return LANGUAGE_DEFINITIONS.filter(lang => lang.code !== excludeLanguage)
-} 
->>>>>>> 8e623cce
+} 