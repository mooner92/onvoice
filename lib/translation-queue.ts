--- conflicted
+++ resolved
@@ -1,10 +1,5 @@
-<<<<<<< HEAD
-import type { TranslationJob } from './types'
-import { saveTranslationToCache, PRIORITY_LANGUAGES } from './translation-cache'
-=======
 import type { TranslationJob } from "./types"
 import { saveTranslationToCache, ALL_SUPPORTED_LANGUAGES } from "./translation-cache"
->>>>>>> 8e623cce
 
 // Google Translate 언어 코드 매핑
 const GOOGLE_LANGUAGE_MAP: Record<string, string> = {
@@ -919,15 +914,9 @@
 // 우선순위 계산
 function calculatePriority(targetLanguage: string, sessionId?: string): number {
   let priority = 5
-<<<<<<< HEAD
-
-  if (PRIORITY_LANGUAGES.includes(targetLanguage)) {
-    priority += (PRIORITY_LANGUAGES.length - PRIORITY_LANGUAGES.indexOf(targetLanguage)) * 2
-=======
   
   if (ALL_SUPPORTED_LANGUAGES.includes(targetLanguage)) {
     priority += (ALL_SUPPORTED_LANGUAGES.length - ALL_SUPPORTED_LANGUAGES.indexOf(targetLanguage)) * 2
->>>>>>> 8e623cce
   }
 
   if (sessionId) {
